--- conflicted
+++ resolved
@@ -8,12 +8,8 @@
 /dist
 # Vim swap files
 *.swp
-<<<<<<< HEAD
-/doc
-=======
 *.swo
 /doc
 /docs/_build
 # some people hack on macs? :-)
->>>>>>> 346489ee
 .DS_Store