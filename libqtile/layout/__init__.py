--- conflicted
+++ resolved
@@ -1,4 +1,7 @@
-<<<<<<< HEAD
+# https://bitbucket.org/tarek/flake8/issue/141/improve-flake8-statement-to-ignore
+# is annoying, so we ignore libqtile/layout/__init__.py completely
+# flake8: noqa
+
 from .stack import Stack
 from .max import Max
 from .xmonad import MonadTall
@@ -8,20 +11,4 @@
 from .slice import Slice
 from .tree import TreeTab
 from .zoomy import Zoomy
-from .matrix import Matrix
-=======
-# https://bitbucket.org/tarek/flake8/issue/141/improve-flake8-statement-to-ignore
-# is annoying, so we ignore libqtile/layout/__init__.py completely
-# flake8: noqa
-
-from stack import Stack
-from max import Max
-from xmonad import MonadTall
-from tile import Tile
-from floating import Floating
-from ratiotile import RatioTile
-from slice import Slice
-from tree import TreeTab
-from zoomy import Zoomy
-from matrix import Matrix
->>>>>>> 6edd833a
+from .matrix import Matrix