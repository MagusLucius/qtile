--- conflicted
+++ resolved
@@ -44,12 +44,8 @@
         step = self.graphwidth/float(self.samples)
         self.drawer.set_source_rgb(self.graph_color)
         for val in values:
-<<<<<<< HEAD
             val = self.val(val)
-            self.drawer.fillrect(x, y-val, step, val, self.graph_color)
-=======
             self.drawer.fillrect(x, y-val, step, val)
->>>>>>> 74210749
             x += step 
 
     def draw_line(self, x, y, values):
